import { DashboardMenuItem, Menu, MenuItemLink, MenuProps } from "react-admin";
import SecurityIcon from "@mui/icons-material/Security";
import DeviceIcon from "@mui/icons-material/Devices";
import SiteIcon from "@mui/icons-material/BorderOuter";
import OrganizationIcon from "@mui/icons-material/People";
import InvitationIcon from "@mui/icons-material/Rsvp";
import RegKeyIcon from "@mui/icons-material/Key";
import VPCIcon from "@mui/icons-material/Cloud";
<<<<<<< HEAD
import HubIcon from '@mui/icons-material/Hub';
=======
import ServiceNetworkIcon from "@mui/icons-material/Cloud";
>>>>>>> ae88ea78
import { useFlags } from "../common/FlagsContext";

export const CustomMenu = (props: MenuProps) => {
  const flags = useFlags();

return (
  <Menu {...props}>
    <DashboardMenuItem />
    <MenuItemLink
      to="/organizations"
      primaryText="Organizations"
      leftIcon={<OrganizationIcon />}
    />
    <MenuItemLink to="/vpcs" primaryText="VPCs" leftIcon={<VPCIcon />} />
    {flags["devices"] && (
      <MenuItemLink
        to="/devices"
        primaryText="Devices"
        leftIcon={<DeviceIcon />}
      />
<<<<<<< HEAD
    )}
    <MenuItemLink
      to="/graph"
      primaryText="Network"
      leftIcon={<HubIcon />}
    />
    {flags["sites"] && (
      <MenuItemLink to="/sites" primaryText="Sites" leftIcon={<SiteIcon />} />
    )}
    <MenuItemLink
      to="/invitations"
      primaryText="Invitations"
      leftIcon={<InvitationIcon />}
    />
    {flags["security-groups"] && (
      <MenuItemLink
        to="/_security-groups"
        primaryText="Security Groups"
        leftIcon={<SecurityIcon />}
      />
    )}
    <MenuItemLink
      to="/reg-keys"
      primaryText="Registration Keys"
      leftIcon={<RegKeyIcon />}
    />
  </Menu>
);


=======
      <MenuItemLink
        to="/invitations"
        primaryText="Invitations"
        leftIcon={<InvitationIcon />}
      />
      {flags["devices"] && (
        <MenuItemLink to="/vpcs" primaryText="VPCs" leftIcon={<VPCIcon />} />
      )}
      {flags["devices"] && (
        <MenuItemLink
          to="/devices"
          primaryText="Devices"
          leftIcon={<DeviceIcon />}
        />
      )}
      {flags["security-groups"] && (
        <MenuItemLink
          to="/_security-groups"
          primaryText="Security Groups"
          leftIcon={<SecurityIcon />}
        />
      )}
      {flags["sites"] && (
        <MenuItemLink
          to="/service-networks"
          primaryText="Service Networks"
          leftIcon={<ServiceNetworkIcon />}
        />
      )}
      {flags["sites"] && (
        <MenuItemLink to="/sites" primaryText="Sites" leftIcon={<SiteIcon />} />
      )}
      <MenuItemLink
        to="/reg-keys"
        primaryText="Registration Keys"
        leftIcon={<RegKeyIcon />}
      />
    </Menu>
  );
>>>>>>> ae88ea78
};<|MERGE_RESOLUTION|>--- conflicted
+++ resolved
@@ -6,63 +6,21 @@
 import InvitationIcon from "@mui/icons-material/Rsvp";
 import RegKeyIcon from "@mui/icons-material/Key";
 import VPCIcon from "@mui/icons-material/Cloud";
-<<<<<<< HEAD
+import ServiceNetworkIcon from "@mui/icons-material/Cloud";
 import HubIcon from '@mui/icons-material/Hub';
-=======
-import ServiceNetworkIcon from "@mui/icons-material/Cloud";
->>>>>>> ae88ea78
 import { useFlags } from "../common/FlagsContext";
 
 export const CustomMenu = (props: MenuProps) => {
   const flags = useFlags();
 
-return (
-  <Menu {...props}>
-    <DashboardMenuItem />
-    <MenuItemLink
-      to="/organizations"
-      primaryText="Organizations"
-      leftIcon={<OrganizationIcon />}
-    />
-    <MenuItemLink to="/vpcs" primaryText="VPCs" leftIcon={<VPCIcon />} />
-    {flags["devices"] && (
+  return (
+    <Menu {...props}>
+      <DashboardMenuItem />
       <MenuItemLink
-        to="/devices"
-        primaryText="Devices"
-        leftIcon={<DeviceIcon />}
+        to="/organizations"
+        primaryText="Organizations"
+        leftIcon={<OrganizationIcon />}
       />
-<<<<<<< HEAD
-    )}
-    <MenuItemLink
-      to="/graph"
-      primaryText="Network"
-      leftIcon={<HubIcon />}
-    />
-    {flags["sites"] && (
-      <MenuItemLink to="/sites" primaryText="Sites" leftIcon={<SiteIcon />} />
-    )}
-    <MenuItemLink
-      to="/invitations"
-      primaryText="Invitations"
-      leftIcon={<InvitationIcon />}
-    />
-    {flags["security-groups"] && (
-      <MenuItemLink
-        to="/_security-groups"
-        primaryText="Security Groups"
-        leftIcon={<SecurityIcon />}
-      />
-    )}
-    <MenuItemLink
-      to="/reg-keys"
-      primaryText="Registration Keys"
-      leftIcon={<RegKeyIcon />}
-    />
-  </Menu>
-);
-
-
-=======
       <MenuItemLink
         to="/invitations"
         primaryText="Invitations"
@@ -102,5 +60,4 @@
       />
     </Menu>
   );
->>>>>>> ae88ea78
 };