package nexodus

import (
	"net"
	"runtime"

	"go.uber.org/zap"
)

const (
	defaultOrganizationPrefixIPv4 = "100.100.0.0/16"
	defaultOrganizationPrefixIPv6 = "0200::/64"
)

// buildPeersConfig builds the peer configuration based off peer cache and peer listings from the controller
func (ax *Nexodus) buildPeersConfig() {

	var peers []wgPeerConfig
	var relayIP string
	for _, device := range ax.deviceCache {
		if device.PublicKey == ax.wireguardPubKey {
			ax.wireguardPubKeyInConfig = true
		}
		if device.Relay {
			relayIP = device.AllowedIPs[0]
		}
	}
	relayAllowedIP := []string{
		defaultOrganizationPrefixIPv4,
		defaultOrganizationPrefixIPv6,
	}

	// Build the local interface configuration
	ax.buildLocalConfig()

	// map the peer list for the local node depending on the node's network
	for _, value := range ax.deviceCache {
		_, peerPort, err := net.SplitHostPort(value.LocalIP)
		if err != nil {
			ax.logger.Debugf("failed parse the endpoint address for node (likely still converging) : %v\n", err)
			continue
		}
		if value.PublicKey == ax.wireguardPubKey {
			// we found ourselves in the peer list
			continue
		}

		var peerHub wgPeerConfig
		// Build the relay peer entry that will be a CIDR block as opposed to a /32 host route. All nodes get this peer.
		// This is the only peer a symmetric NAT node will get unless it also has a direct peering
		if !ax.relay && value.Relay {
<<<<<<< HEAD
			for _, prefix := range value.ChildPrefix {
				relayAllowedIP = append(relayAllowedIP, prefix)
			}
=======
			value.AllowedIPs = append(value.AllowedIPs, value.ChildPrefix...)
>>>>>>> cdc0e471
			ax.relayWgIP = relayIP
			peerHub = wgPeerConfig{
				value.PublicKey,
				value.LocalIP,
				relayAllowedIP,
				persistentKeepalive,
			}
			peers = append(peers, peerHub)
		}

		// Build the wg config for all peers if this node is the organization's hub-router.
		if ax.relay {
<<<<<<< HEAD
			// Config if the node is a relay
=======
			// Config if this node is a relay
>>>>>>> cdc0e471
			value.AllowedIPs = append(value.AllowedIPs, value.ChildPrefix...)
			peer := wgPeerConfig{
				value.PublicKey,
				value.LocalIP,
				value.AllowedIPs,
				persistentHubKeepalive,
			}
			peers = append(peers, peer)
			ax.logger.Infof("Peer Node Configuration - Peer AllowedIPs [ %s ] Peer Endpoint IP [ %s ] Peer Public Key [ %s ] TunnelIP IPv4 [ %s ] TunnelIP IPv6 [ %s ] Organization [ %s ]",
				value.AllowedIPs,
				value.LocalIP,
				value.PublicKey,
				value.TunnelIP,
				value.TunnelIpV6,
				value.OrganizationID)
		}

		// If both nodes are local, peer them directly to one another via their local addresses (includes symmetric nat nodes)
		// The exception is if the peer is a relay node since that will get a peering with the org prefix supernet
		if ax.nodeReflexiveAddress == value.ReflexiveIPv4 && !value.Relay {
			directLocalPeerEndpointSocket := net.JoinHostPort(value.EndpointLocalAddressIPv4, peerPort)
			ax.logger.Debugf("ICE candidate match for local address peering is [ %s ] with a STUN Address of [ %s ]", directLocalPeerEndpointSocket, value.ReflexiveIPv4)
			// the symmetric NAT peer
			value.AllowedIPs = append(value.AllowedIPs, value.ChildPrefix...)
			peer := wgPeerConfig{
				value.PublicKey,
				directLocalPeerEndpointSocket,
				value.AllowedIPs,
				persistentKeepalive,
			}
			peers = append(peers, peer)
			ax.logger.Infof("Peer Configuration - Peer AllowedIPs [ %s ] Peer Endpoint IP [ %s ] Peer Public Key [ %s ] TunnelIP [ %s ] Organization [ %s ]",
				value.AllowedIPs,
				directLocalPeerEndpointSocket,
				value.PublicKey,
				value.TunnelIP,
				value.OrganizationID)
		} else if !ax.symmetricNat && !value.SymmetricNat && !value.Relay {
			// the bulk of the peers will be added here except for local address peers. Endpoint sockets added here are likely
			// to be changed from the state discovered by the relay node if peering with nodes with NAT in between.
			// if the node itself (ax.symmetricNat) or the peer (value.SymmetricNat) is a
			// symmetric nat node, do not add peers as it will relay and not mesh
			value.AllowedIPs = append(value.AllowedIPs, value.ChildPrefix...)
			peer := wgPeerConfig{
				value.PublicKey,
				value.LocalIP,
				value.AllowedIPs,
				persistentKeepalive,
			}
			peers = append(peers, peer)
			ax.logger.Infof("Peer Configuration - Peer AllowedIPs [ %s ] Peer Endpoint IP [ %s ] Peer Public Key [ %s ] TunnelIP [ %s ] Organization [ %s ]",
				value.AllowedIPs,
				value.LocalIP,
				value.PublicKey,
				value.TunnelIP,
				value.OrganizationID)
		}
	}
	ax.wgConfig.Peers = peers
}

// buildLocalConfig builds the configuration for the local interface
func (ax *Nexodus) buildLocalConfig() {
	var localInterface wgLocalConfig

	for _, value := range ax.deviceCache {
		// build the local interface configuration if this node is a Organization router
		if value.PublicKey == ax.wireguardPubKey {
			// if the local node address changed replace it on wg0
			if ax.TunnelIP != value.TunnelIP {
				ax.logger.Infof("New local Wireguard interface addresses assigned IPv4 [ %s ] IPv6 [ %s ]", value.TunnelIP, value.TunnelIpV6)
				if runtime.GOOS == Linux.String() && linkExists(ax.tunnelIface) {
					if err := delLink(ax.tunnelIface); err != nil {
						ax.logger.Infof("Failed to delete %s: %v", ax.tunnelIface, err)
					}
				}
			}
			ax.TunnelIP = value.TunnelIP
			ax.TunnelIpV6 = value.TunnelIpV6
			localInterface = wgLocalConfig{
				ax.wireguardPvtKey,
				ax.listenPort,
			}
			ax.logger.Debugf("Local Node Configuration - Wireguard IPv4 [ %s ] IPv6 [ %s ]", ax.TunnelIP, ax.TunnelIpV6)
			// set the node unique local interface configuration
			ax.wgConfig.Interface = localInterface
		}
	}
}

// relayIpTables iptables for the relay node
func relayIpTables(logger *zap.SugaredLogger, dev string) {
	_, err := RunCommand("iptables", "-A", "FORWARD", "-i", dev, "-j", "ACCEPT")
	if err != nil {
		logger.Debugf("the relay node v4 iptables rule was not added: %v", err)
	}
	_, err = RunCommand("ip6tables", "-A", "FORWARD", "-i", dev, "-j", "ACCEPT")
	if err != nil {
		logger.Debugf("tthe relay node v6 ip6tables rule was not added: %v", err)
	}
}<|MERGE_RESOLUTION|>--- conflicted
+++ resolved
@@ -49,13 +49,7 @@
 		// Build the relay peer entry that will be a CIDR block as opposed to a /32 host route. All nodes get this peer.
 		// This is the only peer a symmetric NAT node will get unless it also has a direct peering
 		if !ax.relay && value.Relay {
-<<<<<<< HEAD
-			for _, prefix := range value.ChildPrefix {
-				relayAllowedIP = append(relayAllowedIP, prefix)
-			}
-=======
-			value.AllowedIPs = append(value.AllowedIPs, value.ChildPrefix...)
->>>>>>> cdc0e471
+      relayAllowedIP = append(relayAllowedIP,  value.ChildPrefix...)
 			ax.relayWgIP = relayIP
 			peerHub = wgPeerConfig{
 				value.PublicKey,
@@ -68,11 +62,7 @@
 
 		// Build the wg config for all peers if this node is the organization's hub-router.
 		if ax.relay {
-<<<<<<< HEAD
 			// Config if the node is a relay
-=======
-			// Config if this node is a relay
->>>>>>> cdc0e471
 			value.AllowedIPs = append(value.AllowedIPs, value.ChildPrefix...)
 			peer := wgPeerConfig{
 				value.PublicKey,
